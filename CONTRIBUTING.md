# Contribute

The goal of this project is to provide a variety of code snippets
for as many languages as possible.

## Table of Contents

- [Please Read][0]
  - [Repository Structure][1]
  - [Naming Conventions][2]
  - [Articles][3]
  - [Pull Requests][4]
- [Projects][5]
  - [Baklava Rules][24]
  - [Convex Hull][28]
  - [Fibonacci Sequence Rules][25]
  - [File IO Rules][18]
  - [Fizz Buzz Rules][7]
  - [Game of Life Rules][10]
  - [Hello World Rules][6]
  - [Longest Common Subsequence Rules][28]
  - [Quine Rules][9]
  - [Reverse a String Rules][8]
  - [Roman Numeral Conversion][26]
- [Plagiarism][17]

## Please Read

In this section, we'll cover some of the essential topics for the repository.

### Repository Structure

Before we get into the contribution rules, we should probably get an understanding for
how this repository is structured.

At the root of the repository, there are several housekeeping files that shouldn't matter
much to the average user. The only item that matters is the archives folder.

Within the archives folder, you'll find a set of one-character folders. Each of these folders contains
a list of language folders that share the same first character as the parent folder.

Within each language folder, you'll find the following:

- A README
- A list of program files.

Now, each program file maps to an ongoing project
that you can find in the General Rules section. As for the README, it contains a list
of the program files that link to existing articles on The Renegade Coder.
In addition, the README contains links to language references and a list of fun facts.

Naturally, if you wish to add a completely new language to the repository, you'll
need to follow this repository structure. Now, let's get to the rules!

### Naming Conventions

As a general rule, if you're adding a new language, please use lowercase alphanumeric
character sequences separated by dashes only. If we do not adhere to this rule,
we risk limiting contributors by platform.

For example, let's say someone adds C* to our repository. If we name the directory
c*, then Windows users will be unable to clone the repository. Instead, consider
using c-star. The following table shares a few examples:

| Language | Proper Directory Name |
|----------|------------------|
| C* | c-star |
| C++ | c-plus-plus |
| C# | c-sharp |
| F# | f-sharp |

Thanks for keeping this repository inclusive!

### Articles

As a bonus to this repository, there are associated articles for every script. However, the articles
do take awhile to write, so you can help by writing them as well.

If you wish to help write articles, please [create an account][11]
over on The Renegade Coder. When you're done, let me know in the associated GitHub issue.
That way, I can elevate your privileges, so you can draft your article.

Once everything is setup, make sure you [bookmark the backend][12].
That way, you can quickly get to the area where you can draft articles.

In addition, **anyone who writes an article will be granted collaborator status**, so there's an incentive.

#### Writing Guidelines

When writing articles, try to follow the conventions of other articles in the series (i.e. keep the
same structure). When you're done, let me know in the associated GitHub issue, and
I'll schedule the article for publishing. Don't worry about the featured image;
I'll add one before publishing.

#### Profile

Don't forget to update your profile as it will be displayed at the bottom of the article. If you want
a proper profile image, make sure to setup a [Gravatar][19]
using the same email as your account.

### Pull Requests

If you wish to contribute, [fork][20] the repo and make a pull request
with your changes. Ideally, your contribution should be to existing projects,
but you're welcome to add new snippets.

However, for simplicity, I ask that you **only make pull requests for one language and one project at a time.**

Refer to the table of contents for all available sample programs.

When adding new languages, make sure you include a README using the following template:

```
# Sample Programs in [Insert Language Here]

Welcome to Sample Programs in [Insert Language Here]!

## Sample Programs

- [Insert List of Sample Program Additions Here]

## Fun Facts

- [Insert List of Fun Facts Here]

## References

- [Insert Language References Here]
```

In the section labeled `[Insert List of Sample Program Additions Here]`, please add the name of the
sample program you've added. Ideally, you would link to the article here. At this point, however,
the article doesn't exist. Instead, you should create an issue for the article and link the issue
here.

In addition, in the section labeled `[Insert List of Fun Facts Here]`, please add fun information
like when the language debuted, who develops the language, and what type system the language uses.

Finally, in the section labeled `[Insert Language References Here]`, please add language references
to the language's README. Acceptable references include Wikipedia pages, official websites, online editors,
and GitHub pages. This helps me determine if the language actually exists, and it helps users who are browsing the repository.

If you're feeling adventurous, I'm interested in adding a syntax section to each README. Every time a unique
language syntax appears in the repo for a particular language, we track it in its README with links. Check
out the [Python README][13] for an example.

Don't worry if you forget any of this; I have a check list of reminders in the pull request template.

At any rate, let's have some fun!

## Projects

Below you'll find a list of all the current projects in this repository and their rules.

### Baklava Rules

Baklava is a Turkish dessert, and its shape is like an equilateral quadrangle.
It is used as an example for programming education in Turkish schools. The following
is the expected output:

```
           *
          ***
         *****
        *******
       *********
      ***********
     *************
    ***************
   *****************
  *******************
 *********************
  *******************
   *****************
    ***************
     *************
      ***********
       *********
        *******
         *****
          ***
           *
```

In general, this solution can be accomplished using a pair of loops. Of course, all
possible programs are welcome.

### Convex Hull

Suppose you have a set of points in the plane. The **convex hull** of this set is the smallest
convex polygon that contains all the points.

A good way to visualize the problem is this: Imagine each point is a nail sticking out of the plane,
and you stretch a rubber band around them and let it go. The band will contract and assume a shape
that encloses the nails. This shape is the convex hull.

![Rubber band visualization](https://upload.wikimedia.org/wikipedia/commons/d/de/ConvexHull.svg)

Note that all vertices of the convex hull are points in the original set. So the convex hull is really
a subset of points from the original set, and there may be points that lie inside the polygon but are
not vertices of the convex hull.

Write a program that receives two command line arguments: strings in the form `x1, x2, x3 ...` and
`y1, y2, y3 ...` respectively, where `(xi, yi)` are the coordinates of the i-th point of the set.

Your program should be able to parse these lists into some internal representation in your choice 
language (ideally an array). From there, the program should compute the convex hull of the set of points,
and output a list in the form 
```
    (x1, y1)
    (x2, y2) 
    ...
```
where `(xj, yj)` are the coordinates of the j-th vertex of the convex hull.

There are many algorithms to solve this problem. You may implement any of them. Check this
[great document by Jeff Erickson](http://jeffe.cs.illinois.edu/teaching/compgeom/notes/01-convexhull.pdf)
for more details about the problem and the different algorithms to solve it.

### Fibonacci Sequence Rules

In mathematics, the Fibonacci numbers are the numbers in the following integer
sequence, called the Fibonacci sequence, and characterized by the fact that
every number after the first two is the sum of the two preceding ones:

    1, 1, 2, 3, 5, 8, 13, 21, 34, 55, 89, 144, ...

For this sample program, each solution should leverage dynamic programming to produce this
list up to the nth term. For instance, `./fib 5` on the command line should output
```
1: 1
2: 1
3: 2
4: 3
5: 5
```
In addition, there should be some error handling for situations where the user doesn't supply
any input or the user supplies input that is not a number (i.e. `./fib` or `./fib hello`, respectively).

### File IO Rules

Most languages have built-in utilities or functions for reading and writing files.
Many of these input/output functions follow a similar pattern across programming languages:
a string to the path of the file and a "mode". A mode is how the files is opened.
Will the file be opened for reading, writing, or even both?
Will the file be appending new content? Truncated?

In general, a File IO solution should perform the following:

1. Write some arbitrary content to a file (use `output.txt`)
2. Read back that content and print it to the user

More specifically, begin with writing a file to disk. In the write function, you should show how
to open a file with write abilities and write some contents to the file. Before closing the file,
you should ensure everything is written to disk. Then, close the file. There should be basic error
checking to confirm file opening was successful.

With the read file function, open the file with read abilities. Most higher level languages
offer a way to read line by line or even transfer the whole contents into a string. One way
to read the file is to loop line by line and do some processing. Printing each line to the
screen is enough. Like in the write function, make sure there is some basic error checking.

### Fizz Buzz Rules

![Fizz_Buzz][27]

Fizz Buzz is a typical interview question which tests the developers knowledge of
flow control and operators. For the purposes of this repository, the following
rules apply:

> Write a program that prints the numbers 1 to 100. However, for multiples of three,
> print "Fizz" instead of the number. Meanwhile, for multiples of five, print "Buzz"
> instead of the number. For numbers which are multiples of both three and five,
> print "FizzBuzz"

I was tempted to open this up such that the user could supply any number, but I think
we get plenty of IO with some of the other projects in this repo.

### Game of Life Rules

For those of you that don't know, the Game of Life is basically a cell
simulation where cells are arranged in an infinite grid. Each cell has one
of two states: alive or dead.

At each turn, all cells are evaluated using the following rules:

- Any live cell with fewer than two live neighbors dies, as if caused by underpopulation.
- Any live cell with two or three live neighbors lives on to the next generation.
- Any live cell with more than three live neighbors dies, as if by overpopulation.
- Any dead cell with exactly three live neighbors becomes a live cell, as if by reproduction.

For more information, check out the [Wikipedia page for Conway's Game of Life][15].

Of course, for the purposes of the repo, here are the requirements for a contribution:

1. Source code must fit in a single file
2. Grid must wrap-around on the edges (think [asteroids][16])
3. The program must support the following command line arguments
    - Grid width (assume square grid)
    - Frame rate (frames/second)
    - Total number of frames
    - Spawn rate (% of living vs. dead as decimal between 0 and 1)
4. Simulation must be a GUI
    - An exception to this rule can be made for languages where it's impossible
      or impractical to have an actual GUI. In that case, a terminal application
      is sufficient.

Beyond that, there's really no hard-and-fast requirements. All I ask is that
solutions are minimal. In other words, don't worry about command line options or
GUI elements. Keep it simple. Remember, the goal is to show off language features.

Also, I ask that you don't use external libraries. I like for these files to
be as easy as possible to test, so limiting dependencies is helpful.

### Hello World Rules

Hello World is a standard program used to introduce a programming language.
As a result, the rules are pretty simple. For each language, create a program
that writes the string "Hello, World!" to standard output. Ideally, the solution
should be as simple as possible.

### Longest Common Subsequence Rules

Given two arrays of numbers, find the longest common subsequence. For example, let's say we have the
following pair of arrays:

```
A = [1, 4, 5, 3, 15, 6]
B = [1, 7, 4, 5, 11, 6]
```

The longest common subsequence is `1, 4, 5, 6`. 

Write a program which accepts two command line arguments--each list--and outputs the longest 
common subsequence between the two lists. Input arguments should be in comma separated list notation:
`1, 2, 14, 11, 31, 7, 9`. 

Your program should be able to parse these lists into some internal representation in your
choice language (ideally an array). From there, the program should compare the two arrays
to find the longest common subsequence and output it in comma separated list notation to the user.

The following is recursive pseudocode that you can use for reference:

```
LCS(arrayA, arrayB, indexA, indexB):
  if indexA == 0 || indexB == 0:
    return 0
  else if arrayA[indexA - 1] == arrayB[indexB - 1]:
    return 1 + LCS(arrayA, arrayB, indexA - 1, indexB - 1)
  else:
    return max(LCS(arrayA, arrayB, indexA - 1, indexB), LCS(arrayA, arrayB, indexA, indexB - 1))
```

Unfortunately, this pseudocode only gives us the length of the longest common subsequence. Since we
want to actually *print* the result, we'll probably need to augment this algorithm a bit. Also,
it may be useful to implement the memoized solution for the sake of efficiency.

### Quine Rules

For those of you that don't know, a quine is a program which can replicate
itself--or more specifically:

> A quine is a non-empty computer program which takes no input and produces a
> copy of its own source code as its only output.

Thanks, [Wikipedia][14]!

For the purposes of this repo, the solution should be simple. We're not here
to play code golf, but we're also not here to practice obfuscation. Just be
reasonable with your solution.

### Reverse a String Rules

While Hello World is simple, it often does not show off many interesting
features of a language. Fortunately, this repository shares more samples than
Hello World. One of these more complex programs is known as Reverse a String.

In this repository, the algorithm must reverse ASCII strings. Do **NOT**
worry about reversing a string in the general case. For instance, if a string
contains surrogate pairs, it's okay if the solution corrupts the string during reversal.

#### Requirements

Despite the explicit name, there are some rules in place for consistency.
When writing a Reverse a String program, the following rules should apply:

1. The implementation must be executable
2. The string to be reversed must come from the command line
3. The program must verify the strings existence on the command line
4. The user must not import libraries to obfuscate the string manipulation

In other words, the program should get a string from the command line and
reverse it using language utilities only. Acceptable language utilities include
language features and built-in libraries.

External dependencies are unacceptable. Remember, the goal is to show off language
features and utilities.

#### Test Cases

If the solution passes these test cases, then it's a good fit for the repo.
Feel free to test other strings for fun. For instance, you may find that
your language can handle unicode characters, but it fails for emojis.

Description  | Input          | Output
-------------|:--------------:|:---------:
No Input     |                |
Empty String | ""             |             
Ascii String | "Hello, World" | "dlroW ,olleH"

### Roman Numeral Conversion

Roman numerals are the numbers that were used in ancient Rome, which employed combinations of letters from
the Latin alphabet (I, V, X, L, C, D and M).

These following table shows the letter to decimal mapping:

Letter | Decimal
-------|--------
I      | 1
V      | 5
X      | 10
L      | 50
C      | 100
D      | 500
M      | 1000

Using this table, write a sample program which accepts a Roman numeral and outputs it as a decimal.

## Plagiarism

**Please** do not submit work that is copied from another source. If work is found to be
plagiarized, the issue must be remedied ASAP. The quickest solution is to cite the source--a citation
in the README would suffice. After that, the solution should be adapted as needed. If necessary, the
solution will be removed at the authors request.

Whenever possible, **please** request the original author to share their solution with this repo. This
keeps the repo tidy by eliminating the need for citations.

These rules help grow and cultivate the community in a positive manner.

[0]: #please-read
[1]: #repository-structure
[2]: #naming-conventions
[3]: #articles
[4]: #pull-requests
[5]: #projects
[6]: #hello-world-rules
[7]: #fizz-buzz-rules
[8]: #reverse-a-string-rules
[9]: #quine-rules
[10]: #game-of-life-rules
[11]: https://therenegadecoder.com/members/registration/
[12]: https://therenegadecoder.com/wp-admin/
[13]: https://github.com/jrg94/sample-programs/blob/master/archive/p/python/README.md
[14]: https://en.wikipedia.org/wiki/Quine_(computing)
[15]: https://en.wikipedia.org/wiki/Conway%27s_Game_of_Life
[16]: https://en.wikipedia.org/wiki/Asteroids_(video_game)
[17]: #plagiarism
[18]: #file-io-rules
[19]: https://en.gravatar.com/
[20]: https://help.github.com/articles/fork-a-repo
[21]: https://therenegadecoder.com/code/hello-world-in-every-language/
[22]: https://therenegadecoder.com/code/reverse-a-string-in-every-language/
[23]: https://therenegadecoder.com/series/fizz-buzz-in-every-language/
[24]: #baklava-rules
[25]: #fibonacci-sequence-rules
[26]: #roman-numeral-conversion 
[27]: ./assets/Fizz_Buzz.png
<<<<<<< HEAD
[28]: #convex-hull
=======
[28]: #longest-common-subsequence-rules
>>>>>>> 5c65ebf5
<|MERGE_RESOLUTION|>--- conflicted
+++ resolved
@@ -12,7 +12,7 @@
   - [Pull Requests][4]
 - [Projects][5]
   - [Baklava Rules][24]
-  - [Convex Hull][28]
+  - [Convex Hull][2]
   - [Fibonacci Sequence Rules][25]
   - [File IO Rules][18]
   - [Fizz Buzz Rules][7]
@@ -467,8 +467,5 @@
 [25]: #fibonacci-sequence-rules
 [26]: #roman-numeral-conversion 
 [27]: ./assets/Fizz_Buzz.png
-<<<<<<< HEAD
-[28]: #convex-hull
-=======
 [28]: #longest-common-subsequence-rules
->>>>>>> 5c65ebf5
+[29]: #convex-hull