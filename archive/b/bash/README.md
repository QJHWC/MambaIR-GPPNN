--- conflicted
+++ resolved
@@ -4,21 +4,18 @@
 
 ## Sample Programs
 
+- [Baklava in Bash][6]
+  - Solution borrowed from @toturkman via the [baklava repo][1]
+- [Bubble Sort in Bash][9]
+- [Capitalize in Bash][10]
+- [Factorial in Bash][13]
+  - Solution borrowed from [Log2Base2][12]
+- [Fibonacci in Bash][7]
+- [File IO in Bash][8]
+- [Fizz Buzz in Bash][4]
 - [Hello World in Bash][2]
 - [Reverse String in Bash][3]
-- [Fizz Buzz in Bash][4]
-- [Baklava in Bash][6]
-  - Solution borrowed from @toturkman via the [baklava repo][1]
-- [Fibonacci in Bash][7]
-- [File IO in Bash][8]
-- [Bubble Sort in Bash][9]
-- [Capitalize in Bash][10]
-<<<<<<< HEAD
 - [ROT13 in Bash][11]
-=======
-- [Factorial in Bash][11]
-  - Solution borrowed from [Log2Base2][12]
->>>>>>> 5bc9d0cf
 
 ## Fun Facts
 
@@ -39,9 +36,6 @@
 [8]: https://github.com/TheRenegadeCoder/sample-programs/issues/638
 [9]: https://github.com/TheRenegadeCoder/sample-programs/issues/1134
 [10]: https://github.com/TheRenegadeCoder/sample-programs/issues/1216
-<<<<<<< HEAD
 [11]: https://github.com/TheRenegadeCoder/sample-programs/issues/1231
-=======
-[11]: https://github.com/TheRenegadeCoder/sample-programs/issues/1219
 [12]: https://www.log2base2.com/shell-script-examples/loop/shell-script-to-find-factorial-of-a-number.html
->>>>>>> 5bc9d0cf
+[13]: https://github.com/TheRenegadeCoder/sample-programs/issues/1219