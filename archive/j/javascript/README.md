--- conflicted
+++ resolved
@@ -4,25 +4,22 @@
 
 ## Sample Programs
 
-- [Hello World in JavaScript][2]
-- [Reverse a String in JavaScript (No Emoji Support)][3]
-- [Fizz Buzz in JavaScript][4]
 - [Baklava in JavaScript][8]
   - Solution borrowed from @toturkmen via the [baklava repo][1]
+- [Bubblesort in Javascript][18]
+- [Capitalize in JavaScript][12]
 - Even Odd in JavaScript
+- [Export in JavaScript][13]
 - [Factorial in JavaScript][15]
 - [Fibonacci in JavaScript][9]
 - File IO in JavaScript
-- [Capitalize in JavaScript][12]
+- [Fizz Buzz in JavaScript][4]
+- [Hello World in JavaScript][2]
 - [Insertion sort in JavaScript][16]
 - [Import in JavaScript][13]
-- [Export in JavaScript][13]
 - [Prime Number in JavaScript][14]
-<<<<<<< HEAD
-- [Bubblesort in Javascript][16]
-=======
+- [Reverse a String in JavaScript (No Emoji Support)][3]
 - [Roman Numeral Conversion in JavaScript][17]
->>>>>>> e554b849
 
 ## Fun Facts
 
@@ -52,9 +49,6 @@
 [13]: https://github.com/TheRenegadeCoder/sample-programs/issues/1178
 [14]: https://github.com/TheRenegadeCoder/sample-programs/issues/1191
 [15]: https://github.com/TheRenegadeCoder/sample-programs/issues/1383
-<<<<<<< HEAD
-[16]: https://github.com/TheRenegadeCoder/sample-programs/issues/1378
-=======
 [16]: https://github.com/TheRenegadeCoder/sample-programs/issues/1382
 [17]: https://github.com/TheRenegadeCoder/sample-programs/issues/1391
->>>>>>> e554b849
+[18]: https://github.com/TheRenegadeCoder/sample-programs/issues/1378