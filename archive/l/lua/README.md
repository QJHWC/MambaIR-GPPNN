
# Sample Programs in Lua

Welcome to Sample Programs in Lua!

## Sample Programs
- [Capitalize in Lua][8]
- [Even Odd in Lua][9]
- [Factorial in Lua][6]
- [Prime Number in Lua][11]
- [Fizz Buzz in Lua][1]
- [Hello World in Lua][2]
- [Reverse a String in Lua][5]
- [Add Fibonacci in Lua][7]
<<<<<<< HEAD
- [Baklava in Lua][12]
- [ROT-13 in Lua][10]
=======
- ["Encrypt" using rot-13][10]
- [Roman Numeral Conversion][12]
- [Bubble Sort in Lua][13]
>>>>>>> 38cf7db7

## Fun Facts

- Debut: 1993
- Typing: Dynamic
- License: MIT

## References

- [Lua Wiki][3]
- [Lua Docs][4]

[1]: https://github.com/TheRenegadeCoder/sample-programs/issues/444
[2]: https://therenegadecoder.com/code/hello-world-in-lua/
[3]: https://en.wikipedia.org/wiki/Lua_(programming_language)
[4]: https://www.lua.org/
[5]: https://github.com/TheRenegadeCoder/sample-programs/issues/446
[6]: https://github.com/TheRenegadeCoder/sample-programs/issues/1435
[7]: https://github.com/TheRenegadeCoder/sample-programs/issues/1438
[8]: https://github.com/TheRenegadeCoder/sample-programs/issues/1433
[9]: https://github.com/TheRenegadeCoder/sample-programs/issues/1432
[10]: https://github.com/TheRenegadeCoder/sample-programs/issues/1447
[11]: https://github.com/TheRenegadeCoder/sample-programs/issues/1442
<<<<<<< HEAD
[12]: https://github.com/TheRenegadeCoder/sample-programs/issues/1444
=======
[12]: https://github.com/TheRenegadeCoder/sample-programs/issues/1448
[13]: https://github.com/TheRenegadeCoder/sample-programs/issues/1450
>>>>>>> 38cf7db7
<|MERGE_RESOLUTION|>--- conflicted
+++ resolved
@@ -4,22 +4,19 @@
 Welcome to Sample Programs in Lua!
 
 ## Sample Programs
+
+- [Baklava in Lua][14]
+- [Bubble Sort in Lua][13]
 - [Capitalize in Lua][8]
 - [Even Odd in Lua][9]
 - [Factorial in Lua][6]
-- [Prime Number in Lua][11]
+- [Fibonacci in Lua][7]
 - [Fizz Buzz in Lua][1]
 - [Hello World in Lua][2]
+- [Prime Number in Lua][11]
 - [Reverse a String in Lua][5]
-- [Add Fibonacci in Lua][7]
-<<<<<<< HEAD
-- [Baklava in Lua][12]
 - [ROT-13 in Lua][10]
-=======
-- ["Encrypt" using rot-13][10]
 - [Roman Numeral Conversion][12]
-- [Bubble Sort in Lua][13]
->>>>>>> 38cf7db7
 
 ## Fun Facts
 
@@ -43,9 +40,6 @@
 [9]: https://github.com/TheRenegadeCoder/sample-programs/issues/1432
 [10]: https://github.com/TheRenegadeCoder/sample-programs/issues/1447
 [11]: https://github.com/TheRenegadeCoder/sample-programs/issues/1442
-<<<<<<< HEAD
-[12]: https://github.com/TheRenegadeCoder/sample-programs/issues/1444
-=======
 [12]: https://github.com/TheRenegadeCoder/sample-programs/issues/1448
 [13]: https://github.com/TheRenegadeCoder/sample-programs/issues/1450
->>>>>>> 38cf7db7
+[14]: https://github.com/TheRenegadeCoder/sample-programs/issues/1444