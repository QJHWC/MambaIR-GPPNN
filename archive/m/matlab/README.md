# Sample Programs in MATLAB

Welcome to Sample Programs in MATLAB!

## Sample Programs

- [Hello World in MATLAB](https://therenegadecoder.com/code/hello-world-in-matlab/)
- Odd Even in MATLAB
- Factorial in MATLAB
- Bubble Sort in MATLAB
- Prime Number in MATLAB
- Fibonacci in MATLAB
- FizzBuzz in MATLAB
<<<<<<< HEAD
- [Selection Sort in MATLAB](https://github.com/TheRenegadeCoder/sample-programs/issues/1463)
=======
- Capitalize in MATLAB [1]
>>>>>>> a061a31f

## Fun Facts

- Debut: 1984
- Developer: MathWorks
- Typing: Dynamic
- License: Proprietary

## References

- [MATLAB Wiki](https://en.wikipedia.org/wiki/MATLAB)
- [MATLAB Docs](https://www.mathworks.com/)
- [1](https://github.com/TheRenegadeCoder/sample-programs/issues/1458)<|MERGE_RESOLUTION|>--- conflicted
+++ resolved
@@ -4,18 +4,15 @@
 
 ## Sample Programs
 
+- Bubble Sort in MATLAB
+- [Capitalize in MATLAB][1]
+- Factorial in MATLAB
+- Fibonacci in MATLAB
+- FizzBuzz in MATLAB
 - [Hello World in MATLAB](https://therenegadecoder.com/code/hello-world-in-matlab/)
 - Odd Even in MATLAB
-- Factorial in MATLAB
-- Bubble Sort in MATLAB
 - Prime Number in MATLAB
-- Fibonacci in MATLAB
-- FizzBuzz in MATLAB
-<<<<<<< HEAD
 - [Selection Sort in MATLAB](https://github.com/TheRenegadeCoder/sample-programs/issues/1463)
-=======
-- Capitalize in MATLAB [1]
->>>>>>> a061a31f
 
 ## Fun Facts
 
@@ -28,4 +25,5 @@
 
 - [MATLAB Wiki](https://en.wikipedia.org/wiki/MATLAB)
 - [MATLAB Docs](https://www.mathworks.com/)
-- [1](https://github.com/TheRenegadeCoder/sample-programs/issues/1458)+
+[1]: https://github.com/TheRenegadeCoder/sample-programs/issues/1458