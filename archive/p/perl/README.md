# Sample Programs in Perl

Welcome to Sample Programs in Perl!

## Sample Programs

- [Hello World in Perl][1]
- [Reverse a String in Perl][2]
- [Fizz Buzz in Perl][3]
- [Factorial in Perl](factorial.pl)
- [File IO in Perl](https://github.com/TheRenegadeCoder/sample-programs/issues/1510)
<<<<<<< HEAD
- [Capitalize in Perl](capitalize.pl)
=======
- [Even/Odd in Perl](even-odd.pl)
>>>>>>> 2e43f76a

## Fun Facts

- Debut: 1987
- Developer: Larry Wall
- Typing: Dynamic

## References

- [Perl Wiki][4]
- [Perl Docs][5]
- [Online Perl Interpreter][6]

[1]: https://therenegadecoder.com/code/hello-world-in-perl
[2]: https://github.com/TheRenegadeCoder/sample-programs/issues/358
[3]: https://github.com/TheRenegadeCoder/sample-programs/issues/516
[4]: https://en.wikipedia.org/wiki/Perl
[5]: https://www.perl.org
[6]: https://www.jdoodle.com/execute-perl-online
<|MERGE_RESOLUTION|>--- conflicted
+++ resolved
@@ -4,16 +4,13 @@
 
 ## Sample Programs
 
+- [Capitalize in Perl](capitalize.pl)
+- [Even/Odd in Perl](even-odd.pl)
+- [Factorial in Perl](factorial.pl)
+- [File IO in Perl](https://github.com/TheRenegadeCoder/sample-programs/issues/1510)
+- [Fizz Buzz in Perl][3]
 - [Hello World in Perl][1]
 - [Reverse a String in Perl][2]
-- [Fizz Buzz in Perl][3]
-- [Factorial in Perl](factorial.pl)
-- [File IO in Perl](https://github.com/TheRenegadeCoder/sample-programs/issues/1510)
-<<<<<<< HEAD
-- [Capitalize in Perl](capitalize.pl)
-=======
-- [Even/Odd in Perl](even-odd.pl)
->>>>>>> 2e43f76a
 
 ## Fun Facts
 
