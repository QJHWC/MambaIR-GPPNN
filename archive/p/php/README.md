--- conflicted
+++ resolved
@@ -4,21 +4,18 @@
 
 ## Sample Programs
 
-- [Hello World in PHP][2]
-- [Bubble Sort in PHP][12]
-- [Fizz Buzz in PHP][3]
 - [Baklava in PHP][8]
   - Solution borrowed from @toturkmen and @erayak via the [baklava repo][1]
+- [Bubble Sort in PHP][12]
+- [Capitalize in PHP][16]
+- [Factorial in PHP][13]
 - [Fibonacci in PHP][9]
+- [Fizz Buzz in PHP][3]
+- [Hello World in PHP][2]
+- [Merge Sort in PHP][14]
+- [Palindrome Word in PHP][11]
+- [ROT13 in PHP][15]
 - [String Reverse in PHP][10]
-- [Palindrome Word in PHP][11]
-- [Factorial in PHP][13]
-- [Merge Sort in PHP][14]
-<<<<<<< HEAD
-- [ROT13 in PHP][15]
-=======
-- [Capitalize in PHP][15]
->>>>>>> ae9d3bae
 
 ## Fun Facts
 
@@ -48,8 +45,5 @@
 [12]: https://github.com/TheRenegadeCoder/sample-programs/issues/1175
 [13]: https://github.com/TheRenegadeCoder/sample-programs/issues/1520
 [14]: https://www.w3resource.com/php-exercises/searching-and-sorting-algorithm/searching-and-sorting-algorithm-exercise-17.php
-<<<<<<< HEAD
 [15]: https://github.com/TheRenegadeCoder/sample-programs/issues/1530
-=======
-[15]: https://github.com/TheRenegadeCoder/sample-programs/issues/1533
->>>>>>> ae9d3bae
+[16]: https://github.com/TheRenegadeCoder/sample-programs/issues/1533