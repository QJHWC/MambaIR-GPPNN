--- conflicted
+++ resolved
@@ -6,11 +6,8 @@
 
 - [Hello World in Scala][1]
 - [Fizz Buzz in Scala][2]
-<<<<<<< HEAD
 - [Game of Life in Scala](https://github.com/TheRenegadeCoder/sample-programs/issues/1035)
-=======
 - [Reverse String in Scala](https://github.com/TheRenegadeCoder/sample-programs/issues/1032)
->>>>>>> e3889673
 
 ## Fun Facts
 
