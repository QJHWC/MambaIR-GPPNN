alcha:
  name: Devin Leaman
  email: info@hasslefree.solutions
  web: https://hasslefree.solutions
  bio: |
    Another geek 🤓 on the net who's addicted to coffee ☕, and I mostly work
    with Node.js, Java/Kotlin, and PowerShell.

alexandra_woerner:
  name: Alexandra Wörner
  email: alexandrawoerner92@googlemail.com
  web:
  bio:

auroq:
  name: Parker Johansen
  email: johansen.parker@gmail.com
  web: https://linkedin.com/in/parkerjohansen
  bio:

bassem_mohamed:
  name: Bassem Mohamed
  email: bassemmohamed1994@gmail.com
  web: https://www.facebook.com/Bassem.mohamed1994
  bio: |
    Bassem is a developer, tech enthusiast. Started his career as a web developer
    in a digital marketing agency. After one year of hard work, it got him enough
    experience to land a job as a core system engineer in one of the biggest
    banks in Egypt. Being a junior developer and 24 years old, he still has a
    long way to go.

chrboe:
  name: Christoph Böhmwalder
  email: christoph@boehmwalder.at
  web:
  bio:

herrfugbaum:
  name: Pascal Spiesz
  email: pascal@slamcode.com
  web:
  bio:

martyav:
  name: Marty Hernandez Avedon
  email: martyavedon@gmail.com
  web: martyav.github.io
  bio: |
    A web/mobile developer & alumnus of Pursuit (aka Coalition For Queens).
    Currently interning with the Wikimedia Foundation; recently apprenticed at
    Microsoft. I am most experienced working with Swift, Javascript, and C#.
    Previous to all that, gigs included (in no particular order) A) writing for
    AskJeeves, B) handing out safe sex packets, C) painting houses, and D)
    making flyers for local NYC nonprofits.

nicovillanueva:
  name: Nico Villanueva
  email: villanueva.arg@gmail.com
  web:
  bio:

noah11012:
  name: Noah Nichols
  email: 1101qbtext@gmail.com
  web:
  bio:

samdoj:
  name: samdoj
  email: joedmasonsd@gmail.com
  web:
  bio:

stargator:
  name: Stargator
  email: wildbug@linuxmail.org
  web:
  bio: |
    Software Engineer in the Northern Virginia area. Worked with everything
    from Java to Dart to JavaScript. Most of my interest lies in DevOps and
    creating usable tooling.

stuin:
  name: Stuart Irwin
  email: stuin01@gmail.com
  web: http://stuintech.com
  bio:

the_renegade_coder:
  name: Jeremy Grifski
  email: jeremy.grifski@therenegadecoder.com
  web: https://therenegadecoder.com
  bio: |
    Jeremy grew up in a small town where he enjoyed playing soccer and video
    games, practicing taekwondo, and trading Pokémon cards. Once out of the nest,
    he pursued a Bachelors in Computer Engineering with a minor in Game Design.
    After college, he spent about two years writing software for a major
    engineering company. Today, he pursues a PhD in Computer Science in order
    to ultimately land a teaching gig. In his spare time, Jeremy enjoys spending
    time with his wife, playing Overwatch, practicing trombone, watching Penguins
    hockey, and traveling the world.

two_clutch:
  name: Maximillian Naza
  email: maximillianaza@gmail.com
  web:
  bio: I'm me. I code. And I chill.

virtual_flat:
  name: Robert Maldonado
  email:
  web: virtual-flat.com
  bio:

hmajid2301:
  name: Haseeb Majid
  email:
  web: https://hmajid2301.github.io
  bio:

daniellunsc:
  name: Daniel Luna
  email: danlunasc@gmail.com
  web:
  bio:

veevidify:
  name: veevidify
  email:
  web:
  bio:

<<<<<<< HEAD
ray6464:
  name: Ray Voice
  email: ray@vanet@gmail.com
  web: twitter: @rayshorthead
  bio:  Likes to code & write.
=======
wileymab:
  name: Matt Wiley
  email: wileymab@gmail.com
  web:
  bio: |
    I'm just person. 
    Sitting in front of some code. 
    Asking it to start working.

>>>>>>> 5b064cd1
<|MERGE_RESOLUTION|>--- conflicted
+++ resolved
@@ -130,13 +130,14 @@
   web:
   bio:
 
-<<<<<<< HEAD
+
 ray6464:
   name: Ray Voice
   email: ray@vanet@gmail.com
   web: twitter: @rayshorthead
-  bio:  Likes to code & write.
-=======
+  bio: |
+    I like to code & write.
+
 wileymab:
   name: Matt Wiley
   email: wileymab@gmail.com
@@ -144,6 +145,4 @@
   bio: |
     I'm just person. 
     Sitting in front of some code. 
-    Asking it to start working.
-
->>>>>>> 5b064cd1
+    Asking it to start working.