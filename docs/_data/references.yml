--- conflicted
+++ resolved
@@ -20,8 +20,6 @@
     publish_date: 15-Apr-2018
     url: https://therenegadecoder.com/code/hello-world-in-hack/
     access_date: 07-May-2019
-<<<<<<< HEAD
-=======
   grifski_hwhaskell_2018:
     author: Jeremy Grifski
     title: Hello World in Haskell
@@ -29,7 +27,6 @@
     publish_date: 07-April-2018
     url: https://therenegadecoder.com/code/hello-world-in-haskell/
     access_date: 20-May-2019
->>>>>>> 7587bb25
   grifski_hwjulia_2018:
     author: Jeremy Grifski
     title: Hello World in Julia
