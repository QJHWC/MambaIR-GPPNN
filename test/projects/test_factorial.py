--- conflicted
+++ resolved
@@ -67,14 +67,10 @@
     assert actual.strip() == expected
 
 
-<<<<<<< HEAD
+
+@project_test(ProjectType.Factorial.key)
 @pytest.mark.parametrize(invalid_permutations[0], invalid_permutations[1],
                          ids=[p[0] for p in invalid_permutations[1]])
-=======
-@project_test(ProjectType.Factorial.key)
-@pytest.mark.parametrize(valid_permutations[0], valid_permutations[1],
-                         ids=[p[0] for p in valid_permutations[1]])
->>>>>>> 94a1a892
 def test_factorial_invalid(description, in_params, expected, factorial):
     actual = factorial.run(params=in_params)
     assert actual.strip() == expected